--- conflicted
+++ resolved
@@ -6,16 +6,7 @@
 ## About pylstar
 pylstar is a free and open source Python implementation of the *LSTAR* Grammatical inference algorithm. It can be use to automaticaly infer the state machine that best describe the internal of a deterministic black box. To achieve this, pylstar observes the behavior of the target when stimulated with sequence of messages.
 
-<<<<<<< HEAD
-**Warning : This implementation is only intented for testing purposes : Work in Progress.**
-
-## About  LSTAR
-The LSTAR Grammatical inference algorithm can be use to infer the automata that describes a targeted determinist reactive systems if a Minimally Adequate Teacher (MAT) exists for it. As a remainder, as states by G. Holzman, a MAT is "an Oracle that give answers to membership queries and strong equivalence queries.".
-
-The general idea of the algorithm :
-=======
 It has succesfully been used to infer various protocols such as Botnet protocols, Smart Cards protocols, Cryptographic protocols and Web Servers.
->>>>>>> 3654ab9f
 
 ## Sample usage
 One that wants to use *pylstar* must write a class that communicates with the targeted black box (*i.e.* it exposes the Minimaly Adequate Teacher of the targeted reactive System). This can be done by subclassing `pylstar.ActiveKnowledgeBase.ActiveKnowledgeBase`. If the targeted process is a network server, one can solely subclass `pylstar.NetworkActiveKnowledgeBase`.
